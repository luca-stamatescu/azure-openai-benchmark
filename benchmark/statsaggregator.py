# Copyright (c) Microsoft Corporation.
# Licensed under the MIT License.

import datetime
import json
<<<<<<< HEAD
=======
import logging
>>>>>>> 9d05817d
import threading
import time

import numpy as np

from .oairequester import RequestStats

<<<<<<< HEAD
=======
logger = logging.getLogger()
>>>>>>> 9d05817d

class _Samples:
   def __init__(self):
      # [0] timestamp, [1] value
      self.samples:[(float, float)] = []

   def _trim_oldest(self, duration:float):
      while len(self.samples) > 0 and (time.time() - self.samples[0][0]) > duration:
         self.samples.pop(0)

   def _append(self, timestamp:float, value:float):
      self.samples.append((timestamp, value))

   def _values(self) -> [float]:
      values = []
      for entry in self.samples:
         values.append(entry[1])
      return values
   
   def _len(self) -> int:
      return len(self.samples)

class _StatsAggregator(threading.Thread):
   """
   A thread-safe request stats aggregator that can periodically emit statistics.
   """
   lock = threading.Lock()
   terminate: threading.Event

   start_time: float = 0
   pending_requests_count: int = 0
   total_requests_count: int = 0
   total_failed_count: int = 0
   throttled_count: int = 0

   request_timestamps = _Samples()
   request_latency = _Samples()
   call_tries = _Samples()
   response_latencies = _Samples()
   first_token_latencies = _Samples()
   token_latencies = _Samples()
   context_tokens = _Samples()
   generated_tokens = _Samples()
   utilizations = _Samples()

   def __init__(self, dump_duration:float=5, window_duration:float=60, json_output=False, *args,**kwargs):
      """
      :param dump_duration: duration in seconds to dump current aggregates.
      :param window_duration: duration of sliding window in second to consider for aggregation.
      :param json_output: whether to dump periodic stats as json or human readable.
      """
      self.dump_duration = dump_duration
      self.json_output = json_output
      self.window_duration = window_duration

      super(_StatsAggregator, self).__init__(*args, **kwargs)

   def run(self):
      """
      Start the periodic aggregator. Use stop() to stop.
      """
      self.start_time = time.time()
      self.terminate = threading.Event()
      while not self.terminate.wait(self.dump_duration):
         self._dump()
         self._slide_window()

   def stop(self):
      self.terminate.set()

   def record_new_request(self):
      """
      Records a new request, so that the number of pending requests is known.
      """
      with self.lock:
         self.pending_requests_count += 1

   def aggregate_request(self, stats: RequestStats):
      """
      Aggregates request stat within the sliding window.
      :param stats: request stats object.
      """
      with self.lock:
         self.pending_requests_count -= 1
         self.total_requests_count += 1
         self.call_tries._append(stats.request_start_time, stats.calls)
         if stats.response_status_code != 200:
            self.total_failed_count += 1
            if stats.response_status_code == 429:
               self.throttled_count += 1
         else:
            self.request_latency._append(stats.request_start_time, stats.response_end_time - stats.request_start_time)
            self.request_timestamps._append(stats.request_start_time, stats.request_start_time)
            self.response_latencies._append(stats.request_start_time, stats.response_time - stats.request_start_time)
            self.first_token_latencies._append(stats.request_start_time, stats.first_token_time - stats.request_start_time)
            self.token_latencies._append(stats.request_start_time, (stats.response_end_time - stats.first_token_time) / stats.generated_tokens)
            self.context_tokens._append(stats.request_start_time, stats.context_tokens)
            self.generated_tokens._append(stats.request_start_time, stats.generated_tokens)
         if stats.deployment_utilization is not None:
            self.utilizations._append(stats.request_start_time, stats.deployment_utilization)

   def _dump(self):
      with self.lock:
         run_seconds = round(time.time() - self.start_time)
         timestamp = datetime.datetime.now().strftime("%Y-%m-%d %H:%M:%S")
         e2e_latency_avg = round(np.average(self.request_latency._values()), 3) if self.request_latency._len() > 0 else "n/a"
         e2e_latency_95th = round(np.percentile(self.request_latency._values(), 95), 3) if self.request_latency._len() > 1 else "n/a"
         context_per_minute = round(60.0 * np.sum(self.context_tokens._values()) / self.window_duration, 0) if self.context_tokens._len() > 0 else "n/a"
         gen_per_minute = round(60.0 * np.sum(self.generated_tokens._values()) / self.window_duration, 0) if self.generated_tokens._len() > 0 else "n/a"
         tokens_per_minute = 0
         if context_per_minute != "n/a":
            tokens_per_minute += context_per_minute
         if gen_per_minute != "n/a":
            tokens_per_minute += gen_per_minute
         ttft_avg = round(np.average(self.first_token_latencies._values()), 3) if self.first_token_latencies._len() > 0 else "n/a"
         ttft_95th = round(np.percentile(self.first_token_latencies._values(), 95), 3) if self.first_token_latencies._len() > 1 else "n/a"
         tbt_avg = round(np.average(self.token_latencies._values()), 3) if self.token_latencies._len() > 0 else "n/a"
         tbt_95th = round(np.percentile(self.token_latencies._values(), 95), 3) if self.token_latencies._len() > 1 else "n/a"
         util_avg = f"{round(np.average(self.utilizations._values()), 1)}%" if self.utilizations._len() > 0 else "n/a"
         util_95th = f"{round(np.percentile(self.utilizations._values(), 95), 1)}%" if self.utilizations._len() > 1 else "n/a"
         rpm = round(60.0 * self.request_timestamps._len() / self.window_duration, 1)  if self.request_timestamps._len() > 0 else "n/a"
         if self.json_output:
            j = {
               "run_seconds": run_seconds,
               "timestamp": timestamp,
               "rpm": rpm,
               "pending_requests_count": self.pending_requests_count,
               "completed_requests": self.total_requests_count,
               "failures": self.total_failed_count,
               "throttled": self.throttled_count,
               "tpm": {
                  "context": context_per_minute,
                  "gen": gen_per_minute,
                  "total": tokens_per_minute,
               },
               "e2e": {
                  "avg": e2e_latency_avg,
                  "95th": e2e_latency_95th,
               },
               "ttft": {
                  "avg": ttft_avg,
                  "95th": ttft_95th,
               },
               "tbt": {
                  "avg": tbt_avg,
                  "95th": tbt_95th,
               },
               "util": {
                  "avg": util_avg,
                  "95th": util_95th,
               },
            }
            logger.info(json.dumps(j))
         else:
<<<<<<< HEAD
            print(f"{timestamp} rpm: {rpm:<5} pending_requests: {self.total_requests_count:<5} completed_requests: {self.total_requests_count:<5} failures: {self.total_failed_count:<4} throttled: {self.throttled_count:<4} tpm: {tokens_per_minute:<6} ttft_avg: {ttft_avg:<6} ttft_95th: {ttft_95th:<6} tbt_avg: {tbt_avg:<6} tbt_95th: {tbt_95th:<6} e2e_avg: {e2e_latency_avg:<6} e2e_95th: {e2e_latency_95th:<6} util_avg: {util_avg:<6} util_95th: {util_95th:<6}", flush=True)
=======
            logger.info(f"rpm: {rpm:<5} requests: {self.requests_count:<5} failures: {self.failed_count:<4} throttled: {self.throttled_count:<4} tpm: {tokens_per_minute:<6} ttft_avg: {ttft_avg:<6} ttft_95th: {ttft_95th:<6} tbt_avg: {tbt_avg:<6} tbt_95th: {tbt_95th:<6} e2e_avg: {e2e_latency_avg:<6} e2e_95th: {e2e_latency_95th:<6} util_avg: {util_avg:<6} util_95th: {util_95th:<6}")
>>>>>>> 9d05817d

   def _slide_window(self):
      with self.lock:
         self.call_tries._trim_oldest(self.window_duration)
         self.request_timestamps._trim_oldest(self.window_duration)
         self.response_latencies._trim_oldest(self.window_duration)
         self.first_token_latencies._trim_oldest(self.window_duration)
         self.token_latencies._trim_oldest(self.window_duration)
         self.context_tokens._trim_oldest(self.window_duration)
         self.generated_tokens._trim_oldest(self.window_duration)
         self.utilizations._trim_oldest(self.window_duration)
         self.context_tokens._trim_oldest(self.window_duration)
         self.generated_tokens._trim_oldest(self.window_duration)
         self.utilizations._trim_oldest(self.window_duration)<|MERGE_RESOLUTION|>--- conflicted
+++ resolved
@@ -3,10 +3,7 @@
 
 import datetime
 import json
-<<<<<<< HEAD
-=======
 import logging
->>>>>>> 9d05817d
 import threading
 import time
 
@@ -14,10 +11,7 @@
 
 from .oairequester import RequestStats
 
-<<<<<<< HEAD
-=======
 logger = logging.getLogger()
->>>>>>> 9d05817d
 
 class _Samples:
    def __init__(self):
@@ -172,11 +166,7 @@
             }
             logger.info(json.dumps(j))
          else:
-<<<<<<< HEAD
-            print(f"{timestamp} rpm: {rpm:<5} pending_requests: {self.total_requests_count:<5} completed_requests: {self.total_requests_count:<5} failures: {self.total_failed_count:<4} throttled: {self.throttled_count:<4} tpm: {tokens_per_minute:<6} ttft_avg: {ttft_avg:<6} ttft_95th: {ttft_95th:<6} tbt_avg: {tbt_avg:<6} tbt_95th: {tbt_95th:<6} e2e_avg: {e2e_latency_avg:<6} e2e_95th: {e2e_latency_95th:<6} util_avg: {util_avg:<6} util_95th: {util_95th:<6}", flush=True)
-=======
-            logger.info(f"rpm: {rpm:<5} requests: {self.requests_count:<5} failures: {self.failed_count:<4} throttled: {self.throttled_count:<4} tpm: {tokens_per_minute:<6} ttft_avg: {ttft_avg:<6} ttft_95th: {ttft_95th:<6} tbt_avg: {tbt_avg:<6} tbt_95th: {tbt_95th:<6} e2e_avg: {e2e_latency_avg:<6} e2e_95th: {e2e_latency_95th:<6} util_avg: {util_avg:<6} util_95th: {util_95th:<6}")
->>>>>>> 9d05817d
+            logger.info(f"rpm: {rpm:<5} pending_requests: {self.total_requests_count:<5} completed_requests: {self.total_requests_count:<5}  failures: {self.total_failed_count:<4} throttled: {self.throttled_count:<4} tpm: {tokens_per_minute:<6} ttft_avg: {ttft_avg:<6} ttft_95th: {ttft_95th:<6} tbt_avg: {tbt_avg:<6} tbt_95th: {tbt_95th:<6} e2e_avg: {e2e_latency_avg:<6} e2e_95th: {e2e_latency_95th:<6} util_avg: {util_avg:<6} util_95th: {util_95th:<6}")
 
    def _slide_window(self):
       with self.lock:
