--- conflicted
+++ resolved
@@ -1,7 +1,7 @@
 # Copyright (c) Microsoft Corporation.
 # Licensed under the MIT License.
 
-<<<<<<< HEAD
+import json
 import logging
 import os
 import sys
@@ -12,22 +12,6 @@
 from .asynchttpexecuter import AsyncHTTPExecuter
 from .messagegeneration import GENERATOR_NAME_TO_CLASS
 from .oairequester import OAIRequester
-=======
-import json
-import logging
-import math
-import os
-import sys
-import time
-from typing import Iterable, Iterator
-
-import aiohttp
-import wonderwords
-
-from .asynchttpexecuter import AsyncHTTPExecuter
-from .oairequester import OAIRequester
-from .oaitokenizer import num_tokens_from_messages
->>>>>>> b2421fb7
 from .ratelimiting import NoRateLimiter, RateLimiter
 from .statsaggregator import _StatsAggregator
 
