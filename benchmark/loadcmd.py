# Copyright (c) Microsoft Corporation.
# Licensed under the MIT License.

<<<<<<< HEAD
=======
import json
>>>>>>> ec7fe874
import logging
import math
import os
import sys
import time
from typing import Iterable, Iterator

import aiohttp
import wonderwords

from .asynchttpexecuter import AsyncHTTPExecuter
from .oairequester import OAIRequester
from .oaitokenizer import num_tokens_from_messages
from .ratelimiting import NoRateLimiter, RateLimiter
from .statsaggregator import _StatsAggregator


class _RequestBuilder:
   """
   Wrapper iterator class to build request payloads.
   """
   def __init__(self, model:str, context_tokens:int,
                max_tokens:None, 
                completions:None, 
                frequence_penalty:None, 
                presence_penalty:None, 
                temperature:None, 
                top_p:None):
      self.model = model
      self.context_tokens = context_tokens
      self.max_tokens = max_tokens
      self.completions = completions
      self.frequency_penalty = frequence_penalty
      self.presence_penalty = presence_penalty
      self.temperature = temperature
      self.top_p = top_p

      logging.info("warming up prompt cache")
      _generate_messages(self.model, self.context_tokens, self.max_tokens)

   def __iter__(self) -> Iterator[dict]:
      return self

   def __next__(self) -> (dict, int):
      messages, messages_tokens = _generate_messages(self.model, self.context_tokens, self.max_tokens)
      body = {"messages":messages}
      if self.max_tokens is not None:
         body["max_tokens"] = self.max_tokens
      if self.completions is not None:
         body["n"] = self.completions
      if self.frequency_penalty is not None:
         body["frequency_penalty"] = self.frequency_penalty
      if self.presence_penalty is not None:
         body["presenece_penalty"] = self.presence_penalty
      if self.temperature is not None:
         body["temperature"] = self.temperature
      if self.top_p is not None:
         body["top_p"] = self.top_p
      return body, messages_tokens

def load(args):
   try:
        _validate(args)
   except ValueError as e:
       print(f"invalid argument(s): {e}")
       sys.exit(1)

   run_args = {
      "api_base_endpoint": args.api_base_endpoint[0],
      "deployment": args.deployment,
      "clients": args.clients,
      "requests": args.requests,
      "duration": args.duration,
      "rate": args.rate,
      "aggregation_window": args.aggregation_window,
      "shape_profile": args.shape_profile,
      "context_tokens": args.context_tokens,
      "max_tokens": args.max_tokens,
      "completions": args.completions,
      "retry": args.retry,
      "api_version": args.api_version,
      "frequency_penalty": args.frequency_penalty,
      "presence_penalty": args.presence_penalty,
      "temperature": args.temperature,
      "top_p": args.top_p,
      "output_format": args.output_format,
   }
   converted = json.dumps(run_args)
   logging.info("Load test args: " + converted)

   api_key = os.getenv(args.api_key_env)
   url = args.api_base_endpoint[0] + "/openai/deployments/" + args.deployment + "/chat/completions"
   url += "?api-version=" + args.api_version

   rate_limiter = NoRateLimiter()
   if args.rate is not None and args.rate > 0:
      rate_limiter = RateLimiter(args.rate, 60)

   max_tokens = args.max_tokens
   context_tokens = args.context_tokens
   if args.shape_profile == "balanced":
      context_tokens = 500
      max_tokens = 500
   elif args.shape_profile == "context":
      context_tokens = 2000
      max_tokens = 200
   elif args.shape_profile == "generation":
      context_tokens = 500
      max_tokens = 1000

   logging.info(f"using shape profile {args.shape_profile}: context tokens: {context_tokens}, max tokens: {max_tokens}")

   request_builder = _RequestBuilder("gpt-4-0613", context_tokens,
      max_tokens=max_tokens,
      completions=args.completions,
      frequence_penalty=args.frequency_penalty,
      presence_penalty=args.presence_penalty,
      temperature=args.temperature,
      top_p=args.top_p)

   logging.info("starting load...")

   _run_load(request_builder,
      max_concurrency=args.clients, 
      api_key=api_key,
      url=url,
      rate_limiter=rate_limiter,
      backoff=args.retry=="exponential",
      request_count=args.requests,
      duration=args.duration,
      aggregation_duration=args.aggregation_window,
      json_output=args.output_format=="jsonl")

def _run_load(request_builder: Iterable[dict],
              max_concurrency: int, 
              api_key: str,
              url: str,
              rate_limiter=None, 
              backoff=False,
              duration=None, 
              aggregation_duration=60,
              request_count=None,
              json_output=False):
   aggregator = _StatsAggregator(
      window_duration=aggregation_duration,
      dump_duration=1, 
      clients=max_concurrency,
      expected_gen_tokens=request_builder.max_tokens,
      json_output=json_output)
   requester = OAIRequester(api_key, url, backoff=backoff)

   async def request_func(session:aiohttp.ClientSession):
      nonlocal aggregator
      nonlocal requester
      request_body, messages_tokens = request_builder.__next__()
      aggregator.record_new_request()
      stats = await requester.call(session, request_body)
      stats.context_tokens = messages_tokens
      try:
         aggregator.aggregate_request(stats)
      except Exception as e:
         print(e)

   executer = AsyncHTTPExecuter(
      request_func, 
      rate_limiter=rate_limiter, 
      max_concurrency=max_concurrency)

   aggregator.start()
   executer.run(
      call_count=request_count, 
      duration=duration)
   aggregator.stop()

   logging.info("finished load test")

CACHED_PROMPT=""
CACHED_MESSAGES_TOKENS=0
def _generate_messages(model:str, tokens:int, max_tokens:int=None) -> ([dict], int):
   """
   Generate `messages` array based on tokens and max_tokens.
   Returns Tuple of messages array and actual context token count.
   """
   global CACHED_PROMPT
   global CACHED_MESSAGES_TOKENS
   try:
      r = wonderwords.RandomWord()
      messages = [{"role":"user", "content":str(time.time()) + " "}]
      if max_tokens is not None:
         messages.append({"role":"user", "content":str(time.time()) + f" write a long essay about life in at least {max_tokens} tokens"})
      messages_tokens = 0

      if len(CACHED_PROMPT) > 0:
         messages[0]["content"] += CACHED_PROMPT
         messages_tokens = CACHED_MESSAGES_TOKENS
      else:
         prompt = ""
         base_prompt = messages[0]["content"]
         while True:
            messages_tokens = num_tokens_from_messages(messages, model)
            remaining_tokens = tokens - messages_tokens
            if remaining_tokens <= 0:
               break
            prompt += " ".join(r.random_words(amount=math.ceil(remaining_tokens/4))) + " "
            messages[0]["content"] = base_prompt + prompt

         CACHED_PROMPT = prompt
         CACHED_MESSAGES_TOKENS = messages_tokens

   except Exception as e:
      print (e)

   return (messages, messages_tokens)

def _validate(args):
    if len(args.api_version) == 0:
      raise ValueError("api-version is required")
    if len(args.api_key_env) == 0:
       raise ValueError("api-key-env is required")
    if os.getenv(args.api_key_env) is None:
       raise ValueError(f"api-key-env {args.api_key_env} not set")
    if args.clients < 1:
       raise ValueError("clients must be > 0")
    if args.requests is not None and args.requests < 0:
       raise ValueError("requests must be > 0")
    if args.duration is not None and args.duration != 0 and args.duration < 30:
       raise ValueError("duration must be > 30")
    if args.rate is not None and  args.rate < 0:
       raise ValueError("rate must be > 0")
    if args.shape_profile == "custom":
       if args.context_tokens < 1:
          raise ValueError("context-tokens must be specified with shape=custom")
    if args.max_tokens is not None and args.max_tokens < 0:
       raise ValueError("max-tokens must be > 0")
    if args.completions < 1:
       raise ValueError("completions must be > 0")
    if args.frequency_penalty is not None and (args.frequency_penalty < -2 or args.frequency_penalty > 2):
       raise ValueError("frequency-penalty must be between -2.0 and 2.0")
    if args.presence_penalty is not None and (args.presence_penalty < -2 or args.presence_penalty > 2):
       raise ValueError("presence-penalty must be between -2.0 and 2.0")
    if args.temperature is not None and (args.temperature < 0 or args.temperature > 2):
       raise ValueError("temperature must be between 0 and 2.0")
    <|MERGE_RESOLUTION|>--- conflicted
+++ resolved
@@ -1,10 +1,7 @@
 # Copyright (c) Microsoft Corporation.
 # Licensed under the MIT License.
 
-<<<<<<< HEAD
-=======
 import json
->>>>>>> ec7fe874
 import logging
 import math
 import os
