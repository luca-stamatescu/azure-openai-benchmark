--- conflicted
+++ resolved
@@ -2,7 +2,6 @@
 # Licensed under the MIT License.
 
 import logging
-<<<<<<< HEAD
 import os
 import sys
 from typing import Iterable, Iterator
@@ -11,20 +10,7 @@
 
 from .asynchttpexecuter import AsyncHTTPExecuter
 from .messagegeneration import GENERATOR_NAME_TO_CLASS
-=======
-import math
-import os
-import sys
-import time
-from typing import Iterable, Iterator
-
-import aiohttp
-import wonderwords
-
-from .asynchttpexecuter import AsyncHTTPExecuter
->>>>>>> 8fa448c7
 from .oairequester import OAIRequester
-from .oaitokenizer import num_tokens_from_messages
 from .ratelimiting import NoRateLimiter, RateLimiter
 from .statsaggregator import _StatsAggregator
 
