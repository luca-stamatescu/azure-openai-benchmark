# Copyright (c) Microsoft Corporation.
# Licensed under the MIT License.

import argparse
import logging
import os
from datetime import datetime

from .loadcmd import load
<<<<<<< HEAD
from .messagegeneration import GENERATOR_NAME_TO_CLASS
=======
>>>>>>> 9d05817d
from .tokenizecmd import tokenize


def main():
    logging.basicConfig(level=logging.INFO, format="%(asctime)s %(levelname)-8s %(message)s", datefmt="%Y-%m-%d %H:%M:%S")

    parser = argparse.ArgumentParser(description="Benchmarking tool for Azure OpenAI Provisioned Throughput Units (PTUs).")
    sub_parsers = parser.add_subparsers()

    load_parser = sub_parsers.add_parser("load", help="Run load generation tool.")
    load_parser.add_argument("-a", "--api-version", type=str, default="2023-05-15", help="Set OpenAI API version.")
    load_parser.add_argument("-k", "--api-key-env", type=str, default="OPENAI_API_KEY", help="Environment variable that contains the API KEY.")
    load_parser.add_argument("-c", "--clients", type=int, default=20, help="Set number of parallel clients to use for load generation.")
    load_parser.add_argument("-n", "--requests", type=int, help="Number of requests for the load run. Default to 'until killed'.")
    load_parser.add_argument("-d", "--duration", type=int, help="Duration of load in seconds. Defaults to 'until killed'.")
    load_parser.add_argument("-r", "--rate", type=float, help="Rate of request generation in Requests Per Minute (RPM). Default to as fast as possible.")
    load_parser.add_argument("-w", "--aggregation-window", type=float, default=60, help="Statistics aggregation sliding window duration in seconds. See README.md for more details.")
    load_parser.add_argument("-s", "--shape-profile", type=str, default="balanced", help="Shape profile of requests.", choices=["balanced", "context", "generation", "custom"])
    load_parser.add_argument("-p", "--context-tokens", type=int, help="Number of context tokens to use when --shape-profile=custom.")
    load_parser.add_argument("-m", "--max-tokens", type=int, help="Number of requested max_tokens when --shape-profile=custom. Defaults to unset.")
    load_parser.add_argument("--context-generation-class", type=str, help="Python class to be used for generation of context tokens. See benchmark.messagegeneration for more info", choices=list(GENERATOR_NAME_TO_CLASS.keys()), default="auto")
    load_parser.add_argument("-i", "--completions", type=int, default=1, help="Number of completion for each request.")
    load_parser.add_argument("--frequency-penalty", type=float, help="Request frequency_penalty.")
    load_parser.add_argument("--presence-penalty", type=float, help="Request frequency_penalty.")
    load_parser.add_argument("--temperature", type=float, help="Request temperature.")
    load_parser.add_argument("--top-p", type=float, help="Request top_p.")
    load_parser.add_argument("-f", "--output-format", type=str, default="human", help="Output format.", choices=["jsonl", "human"])
    load_parser.add_argument("--log-save-dir", type=str, help="If provided, will save stddout to this directory. Filename will include important run parameters.")
    load_parser.add_argument("-t", "--retry", type=str, default="none", help="Request retry strategy.", choices=["none", "exponential"])
    load_parser.add_argument("-e", "--deployment", type=str, help="Azure OpenAI deployment name.", required=True)
    load_parser.add_argument("api_base_endpoint", help="Azure OpenAI deployment base endpoint.", nargs=1)
    load_parser.set_defaults(func=load)

    tokenizer_parser = sub_parsers.add_parser("tokenize", help="Text tokenization tool.")
    tokenizer_parser.add_argument(
        "-m", "--model", type=str, help="Model to assume for tokenization.", 
        choices=[
            "gpt-4", "gpt-4-0314", "gpt-4-32k-0314", "gpt-4-0613", "gpt-4-32k-0613", 
            "gpt-3.5-turbo", "gpt-3.5-turbo-0613", "gpt-3.5-turbo-16k-0613"], 
        required=True)
    tokenizer_parser.add_argument("text", help="Input text or chat messages json to tokenize. Default to stdin.", nargs="?")
    tokenizer_parser.set_defaults(func=tokenize)

    args = parser.parse_args()

    if args.log_save_dir is not None:
        now = datetime.now().strftime("%Y-%m-%d-%H-%M-%S")
        shape_str = f"context={args.context_tokens}_max_tokens={args.max_tokens}" if args.shape_profile == "custom" else args.shape_profile
        rate_str = str(int(args.rate)) if (args.rate is not None) else 'none'
        output_path = os.path.join(args.log_save_dir, f"{now}_{args.deployment}_shape-{shape_str}_clients={int(args.clients)}_rate={rate_str}.log")
        os.makedirs(args.log_save_dir, exist_ok=True)
        try:
            os.remove(output_path)
        except FileNotFoundError:
            pass
        fh = logging.FileHandler(output_path)
        logger = logging.getLogger()
        logger.addHandler(fh)

    if "func" in args:
        args.func(args)
    else:
        parser.parse_args("--help")

main()<|MERGE_RESOLUTION|>--- conflicted
+++ resolved
@@ -7,10 +7,7 @@
 from datetime import datetime
 
 from .loadcmd import load
-<<<<<<< HEAD
 from .messagegeneration import GENERATOR_NAME_TO_CLASS
-=======
->>>>>>> 9d05817d
 from .tokenizecmd import tokenize
 
 
